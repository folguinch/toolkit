from typing import Callable, List, Optional, TypeVar, Tuple, Union
import pathlib

from spectral_cube import SpectralCube
import astropy
import astropy.units as u
import numpy as np

from ..maths import quick_rms

Logger = TypeVar('Logger')
Config = TypeVar('ConfigParserAdv')
Map = TypeVar('Projection')
Path = TypeVar('Path', pathlib.Path, str)

def get_restfreq(cube: SpectralCube) -> u.Quantity:
    """Get rest frequency from cube header.
    
    Args:
      cube: `SpectralCube` object.

    Returns:
      The rest frequency from cube header as a `Quantity` object.
    """
    try:
        restfreq = cube.header['RESTFRQ'] * u.Hz
    except KeyError:
        restfreq = cube.header['RESTFREQ'] * u.Hz
    return restfreq

<<<<<<< HEAD
def get_cube_rms(cube: SpectralCube, use_header: bool = False) -> u.Quantity:
    """Do a quick calculation of the rms.
    
    Args:
      cube: `SpectralCube` object.
      use_header: optional; use rms value stored in header (if any)?

    Returns:
      The cube rms with units.
    """
=======
def get_cube_rms(cube: SpectralCube, use_header: bool = False, 
                 sampled: bool = False, log: Callable = print) -> u.Quantity:
    """Do a quick calculation of the rms.

    The `sampled` calculation is recommended for big data cubes.

    Args:
      cube: spectral cube.
      use_header: use value stored in header (if any).
      sampled: optional; determine the rms from a sample of channels.
      log: optional; logging function.
    """
    # From header
>>>>>>> 125e3ce7
    if use_header and 'RMS' in cube.header:
        log('Using cube rms in header')
        return cube.header['RMS'] * cube.unit
    
    # From cube
    try:
        if not sampled:
            log('Calculating rms from cube')
            rms = quick_rms(cube.unmasked_data)
        else:
            log('Calculating rms from 20% of channels')
            nchans = len(cube.spectral_axis)
            fraction = int(0.2 * nchans)
            chans = np.linspace(1, 9, fraction)
            chans = (np.floor(chans / 10 * nchans)).astype(int)
            rms = quick_rms(cube.unmasked_data[chans])
    except TypeError:
        rms = quick_rms(cube.unmasked_data[:])
    return rms

def vel_axis(cube: SpectralCube, 
             restfreq: Optional[u.Quantity] = None, 
             vel_units: u.Unit = u.km/u.s) -> u.Quantity:
    """Get the spectral axis in velocity units.

    If the cube spectral axis units are equivalent to vel_units but restfreq is
    not None, it recalculates the velocity at the given restfreq.

    Args:
      cube: spectral cube to extract the spectral axis.
      restfreq: optional; restfrequency of the spectral axis.
      vel_units: optional; the velocity units.
    """
    # Current spectral axis
    spaxis = cube.spectral_axis

    # Cases if input is already in correct units
    if spaxis.unit.is_equivalent(vel_units) and restfreq is None:
        return spaxis.to(vel_units)
    elif spaxis.unit.is_equivalent(vel_units):
        # Convert to frequency
        datarestfreq = get_restfreq(cube)
        spaxis = cube.with_spectral_unit(u.GHz, velocity_convention='radio',
                rest_value=datarestfreq).spectral_axis
    
    # Convert frequency to velocity
    rest_value = get_restfreq(cube) if restfreq is None else restfreq
    return cube.with_spectral_unit(vel_units, velocity_convention='radio',
                                   rest_value=rest_value).spectral_axis

def freq_axis(cube: SpectralCube, 
              freq_units: u.Unit = u.GHz) -> u.Quantity:
    """Get the spectral axis in frequency units.

    Args:
      cube: spectral cube to extract the spectral axis.
      freq_units: optional; frequency axis units.
    """
    # Current spectral axis
    spaxis = cube.spectral_axis

    # Cases if input is already in correct units
    if spaxis.unit.is_equivalent(freq_units):
        return spaxis.to(freq_units)
    else:
        # Convert velocity to frequency
        rest_value = get_restfreq(cube)
        return cube.with_spectral_unit(freq_units, velocity_convention='radio',
                                       rest_value=rest_value).spectral_axis

def moments01(cube: SpectralCube, 
              low: Optional[u.Quantity] = None, 
              up: Optional[u.Quantity] = None, 
              filenames: List[Union[str, pathlib.Path]] = []) -> List[Map]:
    """Calculate zeroth and first moment maps from cube.

    Args:
      cube: spectral cube.
      low: optional; lower flux limit.
      up: optional; upper flux limit.
    """
    # Moment 0
    mom0 = cube.moment(order=0)
    
    # Moment1
    if 'low' is not None:
        mask = cube.mask & (subcube>=low)
    else:
        mask = cube.mask
    if 'up' is not None:
        mask = mask & (subcube<=up)
    subcube = cube.with_mask(mask)
    mom1 = subcube.moment(order=1)

    if len(filenames) == 2:
        mom0.write(filenames[0], overwrite=True)
        mom1.write(filenames[1], overwrite=True)
    elif basefilename:
        for i, m in enumerate([mom0,mom1]):
            m.write(basefilename % i, overwrite=True)
    else:
        pass

    return mom0, mom1

def get_spectral_limits(cube: SpectralCube, 
                        freq_range: Optional[u.Quantity] = None, 
                        vel_range: Optional[u.Quantity] = None, 
                        chan_range: Optional[List[int]] = None,
                        chan_halfwidth: Optional[int] = None, 
                        vlsr: Optional[u.Quantity] = None, 
                        linefreq: Optional[u.Quantity] = None,
                        log: Optional[Logger] = None) -> Union[u.Quantity, list]:
    """Convert input ranges to ranges that can be applied to a spectral cube.

    For frequency and velocity ranges, it converts the values to the spectral
    units of the cube. Channel range is sorted and returned. Channel half width
    requires a line frequency and a vlsr to determine the range from the
    spectral axis around a specific line.

    Args:
      cube: spectral cube.
      freq_range: frequency range.
      vel_range: velocity range.
      chan_range: channel range.
      chan_halfwidth: number of channel in half the spectral range.
      vlsr: required by chan_halfwidth; vlsr velocity.
      linefreq: required by chan_halfwidth; line frequency.
      log: optional; logging system.
    """
    # Turn everything into frequency or velocity
    spec_unit = cube.spectral_axis.unit
    rangefmt = '{0.value[0]:.4f} {0.value[1]:.4f} {0.unit}'
    if freq_range is not None:
        if log is not None:
            range_str = rangefmt.format(freq_range.to(u.GHz))
            log.info(f'Using frequency range = {range_str}')
        if spec_unit.is_equivalent(freq_range.unit):
            return freq_range[0], freq_range[1]
        else:
            # Convert to spectral units
            restfreq = get_restfreq(cube)
            freq_to_vel = u.doppler_radio(restfreq)
            lim = freq_range.to(spec_unit, equivalencies=freq_to_vel)
            return np.min(lim), np.max(lim)
    elif vel_range is not None:
        if log is not None:
            range_str = rangefmt.format(vel_range.to(u.km/u.s))
            log.info(f'Using velocity range = {range_str}')
        if spec_unit.is_equivalent(vel_range.unit):
            return vel_range[0], vel_range[1]
        else:
            # Convert to spectral units
            restfreq = get_restfreq(cube)
            freq_to_vel = u.doppler_radio(restfreq)
            lim = vel_range.to(spec_unit, equivalencies=freq_to_vel)
            return np.min(lim), np.max(lim)
    elif chan_range is not None:
        if log is not None:
            log.info(f'Channel range = {chan_range[0]} {chan_range[1]}')
        return sorted(chan_range)
    elif chan_halfwidth is not None and linefreq and vlsr:
        # Get spectral axis
        spaxis = cube.spectral_axis
        restfreq = get_restfreq(cube)

        # Convert to velocity from line
        vel_to_freq = u.doppler_radio(restfreq)
        spaxis = spaxis.to(linefreq.unit, equivalencies=vel_to_freq)
        freq_to_vel = u.doppler_radio(linefreq)
        spaxis = spaxis.to(vlsr.unit, equivalencies=freq_to_vel)
        spaxis = spaxis - vlsr

        # Closest value to vlsr
        ind = np.nanargmin(np.abs(spaxis.value))
        chmin = ind-chan_halfwidth
        chmax = ind + chan_halfwidth
        if chmin < 0:
            chmin = 0
        if chmax >= len(spaxis):
            chmax = len(spaxis)-1
        if log is not None:
            log.info(f'Using channel range = {chmin} {chmax}')
        return chmin, chmax
    else:
        if log is not None:
            log.info('No spectral limit')
        return None, None

def get_subcube(cube: SpectralCube, 
                freq_range: Optional[u.Quantity] = None, 
                vel_range: Optional[u.Quantity] = None, 
                chan_range: Optional[List[int]] = None,
                chan_halfwidth: Optional[int] = None, 
                vlsr: Optional[u.Quantity] = None, 
                linefreq: Optional[u.Quantity] = None,
                blc_trc: Optional[List[int]] = None,
                xy_ranges: Optional[List[int]] = None,
                put_rms: bool = False,
                filenamebase: Optional[Union[str, pathlib.Path]] = None,
                log: Optional[Logger] = None) -> SpectralCube:
    """Extract a sub-spectral cube in any of the axes.

    The spectral cube can be saved by providing a filenamebase. The output
    filename will replace the suffix (extension) of filenamebase with 
    '.subcube.fits'.

    Args:
      cube: spectral cube.
      freq_range: frequency range.
      vel_range: velocity range.
      chan_range: channel range.
      chan_halfwidth: number of channel in half the spectral range.
      vlsr: required by chan_halfwidth; vlsr velocity.
      linefreq: required by chan_halfwidth; line frequency.
      blc_trc: optional; positions of the bottom left and top right corners.
      xy_ranges: optional; ranges in x and y axes.
      put_rms: put the rms in the header.
      filenamebase: optional; base of the output filename.
      log: optional; logging system.
    """
              
    # Extract the spectral slab
    low, high = get_spectral_limits(cube, 
                                    freq_range=freq_range, 
                                    vel_range=vel_range,
                                    chan_range=chan_range, 
                                    chan_halfwidth=chan_halfwidth, 
                                    vlsr=vlsr,
                                    linefreq=linefreq,
                                    log=log)
    if hasattr(low, 'unit'):
        subcube = cube.spectral_slab(low, high)
    elif low is None:
        subcube = cube
    else:
        subcube = cube[low:high+1, :, :]

    # Extract spatial box
    if blc_trc:
        xmin, ymin, xmax, ymax = blc_trc
    elif xy_ranges:
        xmin, xmax, ymin, ymax = xy_range
    else:
        xmin = ymin = xmax = ymax = None
    if xmin is not None:
        subcube = subcube[:, ymin:ymax+1, xmin:xmax+1]
    
    # Copy RMS
    if 'RMS' in cube.header:
        subcube.meta['RMS'] = cube.header['RMS']
    elif put_rms:
        # Use original cube to measure rms
        rms = get_cube_rms(cube)
        if hasattr(rms, 'unit'):
            rms = rms.value
        subcube.meta['RMS'] = rms
    else:
        pass

    # Save
    if filenamebase is not None:
        filename = path.Path(filenamebase) 
        filename = filename.expanduser().resolve().with_suffix('.subcube.fits')
        if log is not None:
            log.info(f'Saving sub-cube: {filename}')
        subcube.write(filename, overwrite=True)

    return subcube

def moment_from_config(cube: SpectralCube, 
                       mom: int, 
                       config: Config, 
                       vlsr: Optional[u.Quantity] = None, 
                       filenamebase: Optional[Path] = None,
                       filename: Optional[Path] = None) -> Map:
    """Calculate the moments with parameters from config file.

    The parameters are passed to the get_moment function.

    Args:
      cube: spectral cube.
      mom: moment to calculate.
      config: advanced configuration proxy.
      vlsr: optional; vlsr velocity.
      filenamebase: optional; base of the output file name.
      filename: optional; output moment file name.
    """
    # Rest frequency
    try:
        linefreq = config.getquantity('freq')
    except:
        linefreq = config.getquantity('restfreq', fallback=None)

    # Read arguments for get_moment
    kwargs = {'linefreq': linefreq, 
              'filenamebase': filenamebase,
              'filename': filename,
              'lower_limit': config.getquantity('lower_limit', fallback=None),
              'upper_limit': config.getquantity('upper_limit', fallback=None),
              'nsigma': config.getfloat('nsigma', fallback=5.),
              'rms': config.getquantity('rms', fallback=None),
              'auto_rms': 'nsigma' in config}

    # For subcube
    subcube_keys = ['freq_range', 'vel_range', 'chan_range', 'chan_halfwidth',
                    'blc_trc', 'xy_ranges']
    for key in filter(lambda opt: opt in config, subcube_keys):
        if key in ['freq_range', 'vel_range']:
            kwargs[key] = config.getquantity(key)
        elif key == 'chan_halfwidth':
            kwargs[key] = config.getint(key)
            kwargs['vlsr'] = vlsr or config.getquantity('vlsr')
        else:
            kwargs[key] = config.getintlist(key)

    return get_moment(cube, mom, **kwargs)

def get_moment(cube: SpectralCube, 
               mom: int, 
               linefreq: Optional[u.Quantity] = None, 
               filenamebase: Optional[Path] = None, 
               filename: Optional[Path] = None,
               lower_limit: Optional[u.Quantity] = None, 
               upper_limit: Optional[u.Quantity] = None, 
               nsigma: float = 5., 
               rms: Optional[u.Quantity] = None,
               auto_rms: bool = False,
               log: Optional[Logger] = None,
               **kwargs) -> Map:
    """ Calculate a moment map.

    If filenamebase is given, the final file name will be filenamebase with
    suffix (extension) replaced by '.subcube.fits'.

    Note that if the linefreq is not given, the rest frequency value in the
    cube header will be used, so the velocity values will be calculated with
    respect to that value.

    Args:
      cube: spectral cube.
      mom: moment to calculate.
      linefreq: optional; line frequency.
      filenamebase: optional; base of the output file name.
      filename: optional; output moment file name.
      lower_limit: optional; intensity lower limit.
      upper_limit: optional; intensity upper limit.
      nsigma: determine lower_limit from number of sigma (rms) values.
      rms: optional; cube rms.
      auto_rms: calculate the cube rms.
      kwargs: additional parameters for get_subcube function.
    """
    # Get subcube if needed
    if filenamebase:
        subcube = Path(filenamebase).expanduser().resolve()
        subcube = subcube.with_suffix('.subcube.fits')
    elif filename:
        subcube = Path(filename).expanduser().resolve()
    else:
        subcube = None
    if len(kwargs) != 0:
        if subcube and subcube.is_file():
            if log is not None:
                log.info(f'Reading sub-cube: {subcube}')
            subcube = SpectralCube.read(subcube)
        else:
            if log is not None:
                log.info('Obtaining sub-cube')
            subcube = get_subcube(cube, filenamebase=filenamebase, **kwargs)
        if filenamebase:
            filenamebase = Path(filenamebase).expanduser().resolve()
            filenamebase = filenamebase.with_suffix('.subcube.fits')
    else:
        subcube = cube

    # Convert to velocity
    if linefreq is None:
        if mom == 1 and log is not None:
            log.warn('Moment 1 centered around cube 0 vel')
        linefreq = get_restfreq(cube)
    subcube = subcube.with_spectral_unit(u.km/u.s, velocity_convention='radio',
                                         rest_value=linefreq)

    # Flux mask
    if mom > 0:
        if lower_limit:
            if log is not None:
                log.info('Using lower flux limit: %s', 
                         f'{lower_limit.value:.3f} {lower_limit.unit}')
            mask = subcube >= lower_limit
        elif (rms or 'RMS' in subcube.header or 
              'RMS' in subcube.meta or auto_rms):
            if rms:
                if log is not None:
                    log.info(f'Using input rms: {rms.value:.3e} {rms.unit}')
            elif 'RMS' in subcube.header:
                rms = float(subcube.header['RMS']) * subcube.unit
                if log is not None:
                    log.info(f'Using header rms: {rms.value:.3e} {rms.unit}')
            elif 'RMS' in subcube.meta:
                rms = float(subcube.meta['RMS']) * subcube.unit
                if log is not None:
                    log.info(f'Using header rms: {rms.value:.3e} {rms.unit}')
            else:
                # Get rms from original cube
                rms = get_cube_rms(cube)
                if log is not None:
                    log.info(f'Using cube rms: {rms.value:.3e} {rms.unit}')
            low = nsigma * rms
            if log is not None:
                log.info((f'{nsigma}sigma lower flux limit: '
                          f'{low.value:.3f} {low.unit}'))
            mask = subcube >= low
        else:
            mask = subcube.mask
        if upper_limit:
            mask = mask & (subcube <= upper_limit)
        subcube = subcube.with_mask(mask)

    # Moment
    if mom == 2:
        mmnt = subcube.linewidth_fwhm()
    else:
        mmnt = subcube.moment(order=mom)

    # RMS of moment 0
    if mom == 0:
        rms = quick_rms(mmnt.hdu.data)
        mmnt.header['RMS'] = rms

    # Save
    if filenamebase:
        filename = pathlib.Path(filenamebase).expanduser().resolve()
        filename = filename.with_suffix(f'.moment{mom}.fits')
        if log is not None:
            log.info(f'Saving moment: {filename}')
        mmnt.write(filename)
    elif filename:
        if log is not None:
            LOG.info(f'Saving moment: {filename}')
        mmnt.write(pathlib.Path(filename).expanduser().resolve())

    return mmnt

def spectrum_at_position(cube: SpectralCube, 
                         position: astropy.coordinates.SkyCoord,
                         spectral_axis_unit: Optional[u.Unit] = None,
                         restfreq: Optional[u.Quantity] = None,
                         vlsr: Optional[u.Quantity] = None,
                         filename: Optional[Union[pathlib.Path, str]] = None,
                         ) -> Tuple[u.Quantity]:
    """Extract spectrum at position.

    Args:
      cube: spectral cube.
      position: coordiante where to extract the spectrum from.
      spectral_axis_unit: optional; unit of the spectral axis.
      restfreq: optional; rest frequency.
      vlsr: optional; LSR velocity.
      filename: optional; output filename.
    Returns:
      xaxis: an array with the spectral axis.
      spec: the spectrum.
    """
    # Restfreq
    if restfreq is None:
        restfreq = get_restfreq(cube)

    # Spectral axis unit
    if spectral_axis_unit is None:
        spectral_axis_unit = cube.spectral_axis.unit

    # Spectral axis
    if spectral_axis_unit.is_equivalent(u.km/u.s):
        aux_cube = cube.with_spectral_unit(spectral_axis_unit, 
                                           velocity_convention='radio',
                                           rest_value=restfreq)
    elif (spectral_axis_unit.is_equivalent(u.Hz) and  vlsr is not None and
          restfreq is not None):
        # vlsr to freq
        freq_to_vel = u.doppler_radio(restfreq)
        flsr = vlsr.to(spectral_axis_unit, equivalencies=freq_to_vel)

        # Convert to velocity
        aux_cube = cube.with_spectral_unit(u.km/u.s, 
                                           velocity_convention='radio',
                                           rest_value=flsr)

        # Convert back
        aux_cube = aux_cube.with_spectral_unit(spectral_axis_unit, 
                                               velocity_convention='radio',
                                               rest_value=restfreq)
    elif spectral_axis_unit.is_equivalent(u.Hz):
        # Convert to requested unit
        aux_cube = cube.with_spectral_unit(spectral_axis_unit, 
                                           velocity_convention='radio',
                                           rest_value=restfreq)
    else:
        aux_cube = cube

    # Spectra position
    wcs = cube.wcs.sub(['longitude', 'latitude'])
    x, y = wcs.all_world2pix(
        [[position.ra.degree, position.dec.degree]], 0)[0]
    x, y = int(x), int(y)

    # Spectrum
    xaxis = aux_cube.spectral_axis
    spec = aux_cube[:, y, x]

    # Shift velocity
    if xaxis.unit.is_equivalent(u.km/u.s) and vlsr is not None:
        xaxis = xaxis - vlsr

    if filename is not None:
        filename = pathlib.Path(filename).expanduser().resolve()
        with filename.open('w') as out:
            out.write('#v\tF\n')
            out.write('#{0.unit}\t{1.unit}\n'.format(xaxis, spec))
            for dt in zip(xaxis, spec[:]):
                out.write('{0.value:f}\t{1.value:f}\n'.format(*dt))

    return xaxis, spec<|MERGE_RESOLUTION|>--- conflicted
+++ resolved
@@ -28,18 +28,6 @@
         restfreq = cube.header['RESTFREQ'] * u.Hz
     return restfreq
 
-<<<<<<< HEAD
-def get_cube_rms(cube: SpectralCube, use_header: bool = False) -> u.Quantity:
-    """Do a quick calculation of the rms.
-    
-    Args:
-      cube: `SpectralCube` object.
-      use_header: optional; use rms value stored in header (if any)?
-
-    Returns:
-      The cube rms with units.
-    """
-=======
 def get_cube_rms(cube: SpectralCube, use_header: bool = False, 
                  sampled: bool = False, log: Callable = print) -> u.Quantity:
     """Do a quick calculation of the rms.
@@ -53,7 +41,6 @@
       log: optional; logging function.
     """
     # From header
->>>>>>> 125e3ce7
     if use_header and 'RMS' in cube.header:
         log('Using cube rms in header')
         return cube.header['RMS'] * cube.unit
